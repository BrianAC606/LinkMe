package models

import "time"

// User 用户信息结构体
type User struct {
<<<<<<< HEAD
	ID           int64      `gorm:"primarykey"`                          // 用户ID，主键
	CreateTime   int64      `gorm:"column:created_at;type:bigint"`       // 创建时间，Unix时间戳
	UpdatedTime  int64      `gorm:"column:updated_at;type:bigint"`       // 更新时间，Unix时间戳
	DeletedTime  int64      `gorm:"column:deleted_at;type:bigint;index"` // 删除时间，Unix时间戳，用于软删除
	Nickname     string     `gorm:"size:50"`                             // 用户昵称，最大长度50
	PasswordHash string     `gorm:"not null"`                            // 密码哈希值，不能为空
	Deleted      bool       `gorm:"column:deleted;default:false"`        // 删除标志，表示该用户是否被删除
	Birthday     *time.Time `gorm:"column:birthday;type:datetime"`       // 生日，使用datetime类型
	Email        string     `gorm:"type:varchar(100);uniqueIndex"`       // 邮箱地址，唯一
	Phone        *string    `gorm:"type:varchar(15);uniqueIndex"`        // 手机号码，唯一
	About        string     `gorm:"type:varchar(4096)"`                  // 关于用户的介绍，最大长度4096
=======
	ID           int64      `gorm:"primarykey"`
	CreateTime   int64      `gorm:"column:created_at;type:bigint"`
	UpdatedTime  int64      `gorm:"column:updated_at;type:bigint"`
	DeletedTime  int64      `gorm:"column:deleted_at;type:bigint;index"`
	Nickname     string     `gorm:"size:50"`
	PasswordHash string     `gorm:"not null"`
	Deleted      bool       `gorm:"column:deleted;default:false"`
	Birthday     *time.Time `gorm:"column:birthday;type:datetime"`
	Email        string     `gorm:"type:varchar(100);uniqueIndex"`
	Phone        *string    `gorm:"type:varchar(15);uniqueIndex"`
	About        string     `gorm:"type=varchar(4096)"`
	Profile      Profile    `gorm:"foreignKey:UserID;references:ID"`
}

type Profile struct {
	ID       int64  `gorm:"primaryKey"`
	UserID   int64  `gorm:"column:not null;type:bigint"`
	NickName string `gorm:"size:50"`
	Avatar   string `gorm:"type:text"`
	Bio      string `gorm:"type:text"`
>>>>>>> 7067038a
}<|MERGE_RESOLUTION|>--- conflicted
+++ resolved
@@ -4,7 +4,6 @@
 
 // User 用户信息结构体
 type User struct {
-<<<<<<< HEAD
 	ID           int64      `gorm:"primarykey"`                          // 用户ID，主键
 	CreateTime   int64      `gorm:"column:created_at;type:bigint"`       // 创建时间，Unix时间戳
 	UpdatedTime  int64      `gorm:"column:updated_at;type:bigint"`       // 更新时间，Unix时间戳
@@ -16,18 +15,6 @@
 	Email        string     `gorm:"type:varchar(100);uniqueIndex"`       // 邮箱地址，唯一
 	Phone        *string    `gorm:"type:varchar(15);uniqueIndex"`        // 手机号码，唯一
 	About        string     `gorm:"type:varchar(4096)"`                  // 关于用户的介绍，最大长度4096
-=======
-	ID           int64      `gorm:"primarykey"`
-	CreateTime   int64      `gorm:"column:created_at;type:bigint"`
-	UpdatedTime  int64      `gorm:"column:updated_at;type:bigint"`
-	DeletedTime  int64      `gorm:"column:deleted_at;type:bigint;index"`
-	Nickname     string     `gorm:"size:50"`
-	PasswordHash string     `gorm:"not null"`
-	Deleted      bool       `gorm:"column:deleted;default:false"`
-	Birthday     *time.Time `gorm:"column:birthday;type:datetime"`
-	Email        string     `gorm:"type:varchar(100);uniqueIndex"`
-	Phone        *string    `gorm:"type:varchar(15);uniqueIndex"`
-	About        string     `gorm:"type=varchar(4096)"`
 	Profile      Profile    `gorm:"foreignKey:UserID;references:ID"`
 }
 
@@ -37,5 +24,4 @@
 	NickName string `gorm:"size:50"`
 	Avatar   string `gorm:"type:text"`
 	Bio      string `gorm:"type:text"`
->>>>>>> 7067038a
 }