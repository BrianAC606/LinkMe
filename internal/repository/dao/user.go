--- conflicted
+++ resolved
@@ -24,15 +24,6 @@
 	FindByPhone(ctx context.Context, phone string) (User, error)
 	UpdatePasswordByEmail(ctx context.Context, email string, newPassword string) error
 	DeleteUser(ctx context.Context, email string, uid int64) error
-}
-
-type ProfileDAO interface {
-	UpdateProfile(ctx context.Context, profile Profile) error
-	GetProfileByUserID(ctx context.Context, UserID int64) (*Profile, error)
-}
-
-type profileDAOImpl struct {
-	db *gorm.DB
 }
 
 type userDAO struct {
@@ -132,18 +123,6 @@
 	ud.l.Info("password updated successfully", zap.String("email", email))
 	return nil
 }
-<<<<<<< HEAD
-func NewProfileDAO(db *gorm.DB) ProfileDAO {
-	return &profileDAOImpl{db: db}
-}
-func (dao *profileDAOImpl) UpdateProfile(ctx context.Context, profile Profile) error {
-	return dao.db.WithContext(ctx).Save(profile).Error
-}
-func (dao *profileDAOImpl) GetProfileByUserID(ctx context.Context, UserID int64) (*Profile, error) {
-	var profile *Profile
-	err := dao.db.WithContext(ctx).Where("user_id = ?", UserID).First(&profile).Error
-	return profile, err
-=======
 
 func (ud *userDAO) DeleteUser(ctx context.Context, email string, uid int64) error {
 	tx := ud.db.WithContext(ctx).Begin()
@@ -164,5 +143,4 @@
 	}
 	ud.l.Info("user marked as deleted", zap.String("email", email))
 	return nil
->>>>>>> 3fa1ca98
 }