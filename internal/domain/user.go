package domain

import "time"

type User struct {
	ID         int64
	Phone      *string
	Email      string
	Nickname   string
	Password   string
	Birthday   *time.Time
	CreateTime int64
	About      string
<<<<<<< HEAD
	Profile    Profile
}

type Profile struct {
	ID       int64
	UserID   int64
	Avatar   string
	NickName string
	Bio      string
=======
	Deleted    bool
>>>>>>> 3fa1ca98
}<|MERGE_RESOLUTION|>--- conflicted
+++ resolved
@@ -11,17 +11,5 @@
 	Birthday   *time.Time
 	CreateTime int64
 	About      string
-<<<<<<< HEAD
-	Profile    Profile
-}
-
-type Profile struct {
-	ID       int64
-	UserID   int64
-	Avatar   string
-	NickName string
-	Bio      string
-=======
 	Deleted    bool
->>>>>>> 3fa1ca98
 }