package api

import (
	. "LinkMe/internal/constants"
	"LinkMe/internal/domain"
	"LinkMe/internal/domain/events/email"
	"LinkMe/internal/domain/events/sms"
	"LinkMe/internal/service"
	. "LinkMe/pkg/ginp"
	"LinkMe/utils"
	ijwt "LinkMe/utils/jwt"
	"errors"
	regexp "github.com/dlclark/regexp2"
	"github.com/gin-gonic/gin"
	"github.com/golang-jwt/jwt/v5"
	"go.uber.org/zap"
)

const (
	emailRegexPattern    = `^\w+([-+.]\w+)*@\w+([-.]\w+)*\.\w+([-.]\w+)*$`
	passwordRegexPattern = `^(?=.*[A-Za-z])(?=.*\d)(?=.*[$@$!%*#?&])[A-Za-z\d$@$!%*#?&]{8,}$`
)

type UserHandler struct {
	Email         *regexp.Regexp
	PassWord      *regexp.Regexp
	svc           service.UserService
	ijwt          ijwt.Handler
	l             *zap.Logger
	smsProducer   sms.Producer
	emailProducer email.Producer
}

func NewUserHandler(svc service.UserService, j ijwt.Handler, l *zap.Logger, smsProducer sms.Producer, emailProducer email.Producer) *UserHandler {
	return &UserHandler{
		Email:         regexp.MustCompile(emailRegexPattern, regexp.None),
		PassWord:      regexp.MustCompile(passwordRegexPattern, regexp.None),
		svc:           svc,
		ijwt:          j,
		l:             l,
		smsProducer:   smsProducer,
		emailProducer: emailProducer,
	}
}

type ProfileHandler struct {
	profileService service.ProfileService
}

func NewProfileHandler(profileService service.ProfileService) *ProfileHandler {
	return &ProfileHandler{profileService: profileService}
}

func (uh *UserHandler) RegisterRoutes(server *gin.Engine) {
	userGroup := server.Group("/users")
	// 使用插件中的泛型函数
	//userGroup.POST("/signup", WrapBody[SignUpReq](uh.SignUp))
	userGroup.POST("/signup", WrapBody(uh.SignUp))
	userGroup.POST("/login", WrapBody(uh.Login))
	userGroup.POST("/send_sms", WrapBody(uh.SendSMS))
	userGroup.POST("/send_email", WrapBody(uh.SendEmail))
	userGroup.POST("/logout", uh.Logout)
	userGroup.PUT("/refresh_token", uh.RefreshToken)
	userGroup.POST("/change_password", WrapBody(uh.ChangePassword))
	userGroup.DELETE("/write_off", WrapBody(uh.WriteOff))
	// 测试接口
	userGroup.GET("/hello", func(ctx *gin.Context) {
		ctx.JSON(200, "hello world!")
	})
}

// SignUp 注册
func (uh *UserHandler) SignUp(ctx *gin.Context, req SignUpReq) (Result, error) {
	emailBool, err := uh.Email.MatchString(req.Email)
	if err != nil {
		return Result{}, err
	}
	if !emailBool {
		return Result{
			Code: UserInvalidInput,
			Msg:  UserEmailFormatError,
		}, nil
	}
	if req.Password != req.ConfirmPassword {
		return Result{
			Code: UserInvalidInput,
			Msg:  UserPasswordMismatchError,
		}, nil
	}
	passwordBool, err := uh.PassWord.MatchString(req.Password)
	if err != nil {
		return Result{}, err
	}
	if !passwordBool {
		return Result{
			Code: UserInvalidInput,
			Msg:  UserPasswordFormatError,
		}, nil
	}
	err = uh.svc.SignUp(ctx.Request.Context(), domain.User{
		Email:    req.Email,
		Password: req.Password,
	})
	if err == nil {
		return Result{
			Code: RequestsOK,
			Msg:  UserSignUpSuccess,
		}, nil
	} else if errors.Is(err, service.ErrDuplicateEmail) {
		return Result{
			Code: UserDuplicateEmail,
			Msg:  UserEmailConflictError,
		}, nil
	}
	uh.l.Error("signup failed", zap.Error(err))
	return Result{
		Code: UserInternalServerError,
		Msg:  UserSignUpFailure,
	}, err
}

// Login 登陆
func (uh *UserHandler) Login(ctx *gin.Context, req LoginReq) (Result, error) {
	du, err := uh.svc.Login(ctx, req.Email, req.Password)
	if err == nil {
		err = uh.ijwt.SetLoginToken(ctx, du.ID)
		return Result{
			Code: RequestsOK,
			Msg:  UserLoginSuccess,
			Data: du,
		}, nil
	} else if errors.Is(err, service.ErrInvalidUserOrPassword) {
		return Result{
			Code: UserInvalidOrPassword,
			Msg:  UserLoginFailure,
		}, nil
	}
	uh.l.Error("login failed", zap.Error(err))
	return Result{
		Code: UserInternalServerError,
	}, err
}

// Logout 登出
func (uh *UserHandler) Logout(ctx *gin.Context) {
	// 清除JWT令牌
	if err := uh.ijwt.ClearToken(ctx); err != nil {
		uh.l.Error("logout failed", zap.Error(err))
		ctx.JSON(ServerERROR, gin.H{"error": UserLogoutFailure})
		return
	}
	ctx.JSON(RequestsOK, gin.H{"message": UserLogoutSuccess})
}

// RefreshToken 刷新令牌
func (uh *UserHandler) RefreshToken(ctx *gin.Context) {
	// 该方法需配合前端使用，前端在Authorization中携带长token
	// 长token只用于刷新短token，短token用于身份验证
	var rc ijwt.RefreshClaims
	// 从前端的Authorization中取出token
	tokenString := uh.ijwt.ExtractToken(ctx)
	// 解析token
	token, err := jwt.ParseWithClaims(tokenString, &rc, func(token *jwt.Token) (interface{}, error) {
		return ijwt.Key2, nil
	})
	if err != nil {
		ctx.AbortWithStatus(ServerERROR)
		return
	}
	if token == nil || !token.Valid {
		ctx.AbortWithStatus(ServerERROR)
		return
	}
	// 检查会话状态是否异常
	if err = uh.ijwt.CheckSession(ctx, rc.Ssid); err != nil {
		ctx.AbortWithStatus(ServerERROR)
		return
	}
	// 刷新短token
	if err = uh.ijwt.SetJWTToken(ctx, rc.Uid, rc.Ssid); err != nil {
		ctx.AbortWithStatus(ServerERROR)
		return
	}
	ctx.JSON(RequestsOK, gin.H{
		"message": UserRefreshTokenSuccess,
	})
}

func (uh *UserHandler) SendSMS(ctx *gin.Context, req SMSReq) (Result, error) {
	valid := utils.IsValidNumber(req.Number)
	if !valid {
		uh.l.Error("电话号码无效", zap.String("number: ", req.Number))
		return Result{
			Code: SMSNumberErr,
			Msg:  InvalidNumber,
		}, nil
	}
	if err := uh.smsProducer.ProduceSMSCode(ctx, sms.SMSCodeEvent{Number: req.Number}); err != nil {
		uh.l.Error("kafka produce sms failed", zap.Error(err))
		return Result{}, err
	}
	return Result{
		Code: RequestsOK,
		Msg:  UserSendSMSCodeSuccess,
	}, nil
}

func (uh *UserHandler) ChangePassword(ctx *gin.Context, req ChangeReq) (Result, error) {
	// 检查新密码和确认密码是否匹配
	if req.NewPassword != req.ConfirmPassword {
		return Result{
			Code: UserInvalidInput,
			Msg:  "新密码和确认密码不一致",
		}, nil
	}
	err := uh.svc.ChangePassword(ctx.Request.Context(), req.Email, req.Password, req.NewPassword, req.ConfirmPassword)
	if err != nil {
		if errors.Is(err, service.ErrInvalidUserOrPassword) {
			return Result{
				Code: UserInvalidOrPassword,
				Msg:  "旧密码错误或用户不存在",
			}, nil
		}
		uh.l.Error("change password failed", zap.Error(err))
		return Result{
			Code: UserInternalServerError,
			Msg:  "更改密码失败",
		}, err
	}
	return Result{
		Code: RequestsOK,
		Msg:  "密码更改成功",
	}, nil
}

<<<<<<< HEAD
func (ph *ProfileHandler) GetProfile(ctx *gin.Context, req ProfileReq) (Result, error) {
	profile, err := ph.profileService.GetProfileByUserID(ctx, req.ID)
	if err != nil {
		return Result{
			Code: UserInvalidOrProfileError,
			Msg:  UserProfileGetFailure,
			Data: profile,
		}, err
	}
	return Result{
		Code: UserValidProfile,
		Msg:  UserProfileGetSuccess,
		Data: profile,
	}, nil
}

func (ph *ProfileHandler) UpdateProfileByID(ctx *gin.Context, req ProfileReq) (Result, error) {
	profile, err := ph.profileService.GetProfileByUserID(ctx, req.ID)
	if err != nil {
		return Result{
			Code: UserInvalidOrProfileError,
			Msg:  UserProfileGetFailure,
			Data: profile,
		}, err
	}
	err = ph.profileService.UpdateProfile(ctx, profile)
	if err != nil {
		return Result{
			Code: UserInvalidOrProfileError,
			Msg:  UserProfileUpdateFailure,
			Data: profile,
		}, err
	}
	return Result{
		Code: UserValidProfile,
		Msg:  UserProfileUpdateSuccess,
		Data: profile,
	}, nil
}
func SetUpRouter(profileHandler *ProfileHandler) *gin.Engine {
	ProfileRouter := gin.Default()
	ProfileRouter.GET("/profile/:userID", WrapBody(profileHandler.GetProfile))
	ProfileRouter.PUT("/profile/:userID/UpdateProfile", WrapBody(profileHandler.UpdateProfileByID))
	return ProfileRouter
=======
func (uh *UserHandler) SendEmail(ctx *gin.Context, req EmailReq) (Result, error) {
	emailBool, err := uh.Email.MatchString(req.Email)
	if err != nil {
		return Result{}, err
	}
	if !emailBool {
		return Result{
			Code: UserInvalidInput,
			Msg:  UserEmailFormatError,
		}, nil
	}
	if err = uh.emailProducer.ProduceEmail(ctx, email.EmailEvent{Email: req.Email}); err != nil {
		return Result{}, err
	}
	return Result{
		Code: RequestsOK,
		Msg:  UserSendEmailCodeSuccess,
	}, nil
}

func (uh *UserHandler) WriteOff(ctx *gin.Context, req DeleteUserReq) (Result, error) {
	uc := ctx.MustGet("user").(ijwt.UserClaims)
	err := uh.svc.DeleteUser(ctx, req.Email, req.Password, uc.Uid)
	if err != nil {
		return Result{
			Code: ServerERROR,
			Msg:  UserDeletedFailure,
		}, err
	}
	return Result{
		Code: RequestsOK,
		Msg:  UserDeletedSuccess,
	}, nil
>>>>>>> 3fa1ca98
}<|MERGE_RESOLUTION|>--- conflicted
+++ resolved
@@ -43,14 +43,6 @@
 	}
 }
 
-type ProfileHandler struct {
-	profileService service.ProfileService
-}
-
-func NewProfileHandler(profileService service.ProfileService) *ProfileHandler {
-	return &ProfileHandler{profileService: profileService}
-}
-
 func (uh *UserHandler) RegisterRoutes(server *gin.Engine) {
 	userGroup := server.Group("/users")
 	// 使用插件中的泛型函数
@@ -233,52 +225,6 @@
 	}, nil
 }
 
-<<<<<<< HEAD
-func (ph *ProfileHandler) GetProfile(ctx *gin.Context, req ProfileReq) (Result, error) {
-	profile, err := ph.profileService.GetProfileByUserID(ctx, req.ID)
-	if err != nil {
-		return Result{
-			Code: UserInvalidOrProfileError,
-			Msg:  UserProfileGetFailure,
-			Data: profile,
-		}, err
-	}
-	return Result{
-		Code: UserValidProfile,
-		Msg:  UserProfileGetSuccess,
-		Data: profile,
-	}, nil
-}
-
-func (ph *ProfileHandler) UpdateProfileByID(ctx *gin.Context, req ProfileReq) (Result, error) {
-	profile, err := ph.profileService.GetProfileByUserID(ctx, req.ID)
-	if err != nil {
-		return Result{
-			Code: UserInvalidOrProfileError,
-			Msg:  UserProfileGetFailure,
-			Data: profile,
-		}, err
-	}
-	err = ph.profileService.UpdateProfile(ctx, profile)
-	if err != nil {
-		return Result{
-			Code: UserInvalidOrProfileError,
-			Msg:  UserProfileUpdateFailure,
-			Data: profile,
-		}, err
-	}
-	return Result{
-		Code: UserValidProfile,
-		Msg:  UserProfileUpdateSuccess,
-		Data: profile,
-	}, nil
-}
-func SetUpRouter(profileHandler *ProfileHandler) *gin.Engine {
-	ProfileRouter := gin.Default()
-	ProfileRouter.GET("/profile/:userID", WrapBody(profileHandler.GetProfile))
-	ProfileRouter.PUT("/profile/:userID/UpdateProfile", WrapBody(profileHandler.UpdateProfileByID))
-	return ProfileRouter
-=======
 func (uh *UserHandler) SendEmail(ctx *gin.Context, req EmailReq) (Result, error) {
 	emailBool, err := uh.Email.MatchString(req.Email)
 	if err != nil {
@@ -312,5 +258,4 @@
 		Code: RequestsOK,
 		Msg:  UserDeletedSuccess,
 	}, nil
->>>>>>> 3fa1ca98
 }