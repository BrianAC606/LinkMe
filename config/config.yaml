db:
<<<<<<< HEAD
  #dsn: "root:root@tcp(123.56.122.183:3306)/linkme" # 公网mysql地址
  dsn: "root:root@tcp(localhost:3306)/linkme"
=======
  dsn: "root:root@tcp(123.56.122.183:3306)/linkme" # 公网mysql地址
  #dsn: "root:root@tcp(localhost:3306)/linkme"
>>>>>>> e6cc0a56
redis:
#  addr: "45.136.14.21:6379" # 公网redis地址
  addr: "localhost:6379" # 公网redis地址
log:
  filepath: "logs/linkme.json"
mongodb:
#  addr: "mongodb://45.136.14.21:27017" # 公网mongodb地址
  addr: "mongodb://localhost:27017"
kafka:
#  addr: "45.136.14.21:9092" # 公网kafka地址
  addr: "localhost:9092"
sms:
  tencent:
    secretId: ""
    secretKey: ""
    endPoint: ""
    smsID: ""
    sign: ""
    templateID: ""<|MERGE_RESOLUTION|>--- conflicted
+++ resolved
@@ -1,11 +1,6 @@
 db:
-<<<<<<< HEAD
-  #dsn: "root:root@tcp(123.56.122.183:3306)/linkme" # 公网mysql地址
-  dsn: "root:root@tcp(localhost:3306)/linkme"
-=======
   dsn: "root:root@tcp(123.56.122.183:3306)/linkme" # 公网mysql地址
   #dsn: "root:root@tcp(localhost:3306)/linkme"
->>>>>>> e6cc0a56
 redis:
 #  addr: "45.136.14.21:6379" # 公网redis地址
   addr: "localhost:6379" # 公网redis地址
