--- conflicted
+++ resolved
@@ -69,11 +69,7 @@
       - "9200:9200"
       - "9300:9300"
   canal:
-<<<<<<< HEAD
     image: canal/canal-server:1.1.6
-=======
-    image: canal/canal-server:v1.1.6
->>>>>>> 84359b48
     container_name: linkme-canal
     environment:
       - CANAL_IP=canal-server
